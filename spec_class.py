"""
Contains the Spectrum class for working with astrophysical spectra.
"""
import math
from functools import wraps
import numpy as np
import matplotlib.pyplot as plt
import astropy.units as u
import astropy.constants as const
from astropy.convolution import convolve
from scipy.interpolate import LSQUnivariateSpline
from scipy.optimize import minimize
from .interpolation import *
from .synphot import calc_AB_flux
from .reddening import A_curve
from .misc import vac_to_air, air_to_vac, convolve_gaussian, logarange

__all__ = [
    "Spectrum",
]


class Spectrum:
    """
    spectrum class contains wavelengths, fluxes, and flux errors.  Arithmetic
    operations with single values, array, or other spectra are defined, with
    standard error propagation supported. Spectra also support numpy style array
    slicing

    Example:
    >>> S1 = Spectrum(x1, y1, e1)
    >>> S2 = Spectrum(x2, y2, e2)
    >>> S3 = S1 - S2

    .............................................................................
    In this case S1, S2, and S3 are all 'Spectrum' objects but the errors on S3
    are calculated as S3.e = sqrt(S1.e**2 + S2.e**2)

    If one needs only one of the arrays, these can be accessed as attributes.

    Example:
    .............................................................................
    >>> S.plot('k-') #plots the spectrum with matplotlib
    >>> plt.show()

    .............................................................................
    Note that for operations of the form
    >>> S + a ;  S - a ;  S * a ;  S / a
    >>> a + S ;  a - S ;  a * S ;  a / S

    both rows work as expected if 'a' is an int/float. However if 'a' is an
    ndarray or Quantity object, the second row (__radd__ etc) is overridden
    by undefined behaviour of numpy/astropy implementations.
    """
    __slots__ = ['_x', '_y', '_e', '_name', '_wave', '_xu', '_yu', '_head']

    def __init__(self, x, y, e, name="", wave='air', x_unit="AA", \
        y_unit="erg/(s cm^2 AA)", head=None):
        """
        Initialise spectrum. Arbitrary header items can be added to self.head
        x must be an ndarray. y and e can either by int/floats or ndarrays of
        the same length.
        """
        self.x = x
        self.y = y
        self.e = e
        self.name = name
        self.wave = wave
        self.x_unit = x_unit
        self.y_unit = y_unit
        self.head = head

    @property
    def x(self):
        """
        x array, i.e. wavelengths or wavenumber
        """
        return self._x

    @x.setter
    def x(self, x):
        if not isinstance(x, np.ndarray):
            raise TypeError("x must be an ndarray")
        if x.ndim != 1:
            raise ValueError("x arrays must be 1D")
        self._x = x.astype(float)

    @property
    def dx(self):
        """
        derivative of x-values per pixel
        """
        return np.diff(self.x)

    @property
    def y(self):
        """
        flux density array
        """
        return self._y

    @y.setter
    def y(self, y):
        if isinstance(y, (int, float)):
            self._y = y*np.ones_like(self.x)
        elif isinstance(y, np.ndarray):
            if y.shape != self.x.shape:
                raise ValueError("for ndarrays, y must be the same shape as x")
            self._y = y.astype(float)
        else:
            raise TypeError("y must be of type int/float/ndarray")
        #Add tiny flux to avoid div0 problems with models
        self.y[self.y == 0] += 1E-100

    @property
    def e(self):
        """
        flux density uncertainty array
        """
        return self._e

    @e.setter
    def e(self, e):
        if isinstance(e, (int, float)):
            if e < 0:
                raise ValueError("Uncertainties cannot be negative")
            self._e = e*np.ones_like(self.x)
        elif isinstance(e, np.ndarray):
            if e.shape != self.x.shape:
                raise ValueError("for ndarrays, e must be the same shape as x")
            if np.any(e < 0):
                raise ValueError("Uncertainties cannot be negative")
            self._e = e.astype(float)
        else:
            raise TypeError("y must be of type int/float/ndarray")

    @property
    def name(self):
        """
        spectrum name property
        """
        return self._name

    @name.setter
    def name(self, name):
        if not isinstance(name, str):
            raise TypeError("name must be a string")
        self._name = name

    @property
    def wave(self):
        """
        wavelength type attribute ("air"/"vac"). Ought to be "vac" when x-values
        are wavenumber rather than wavelengths.`
        """
        return self._wave

    @wave.setter
    def wave(self, wave):
        if wave not in {'vac', 'air'}:
            raise ValueError("wave must be 'vac' or 'air'")
        self._wave = wave

    @property
    def x_unit(self):
        """
        x-unit attribute. Can be set with either a string or astropy unit type,
        but returns string for simplicity.
        """
        return self._xu.to_string()

    @x_unit.setter
    def x_unit(self, x_unit):
        if not isinstance(x_unit, (str, u.UnitBase)):
            raise TypeError("x_unit must be str or Unit type")
        self._xu = u.Unit(x_unit)

    @property
    def y_unit(self):
        """
        y-unit attribute. Can be set with either a string or astropy unit type,
        but returns string for simplicity.
        """
        return self._yu.to_string()

    @y_unit.setter
    def y_unit(self, y_unit):
        if not isinstance(y_unit, (str, u.UnitBase)):
            raise TypeError("y_unit must be str or Unit type")
        self._yu = u.Unit(y_unit)

    @property
    def head(self):
        """
        spectrum header attribute. This is a dictionary which can be used to
        store arbtirary data associated with the spectrum.
        """
        return self._head

    @head.setter
    def head(self, head):
        if head is None:
            self._head = {}
        else:
            if not isinstance(head, dict):
                raise ValueError("head must be a dictionary")
            self._head = head

    @property
    def var(self):
        """
        Variance attribute from flux errors
        """
        return self.e**2

    @var.setter
    def var(self, value):
        self.e = np.sqrt(value)

    @property
    def ivar(self):
        """
        Inverse variance attribute from flux errors
        """
        return 1.0/self.var

    @ivar.setter
    def ivar(self, value):
        self.var = 1.0/value

    @property
    def y_e(self):
        """
        fluxes divided by errors. SN is just the modulus of this.
        This can be useful calculating residuals when a model is
        subtracted off the data, e.g.
        >>> (S-M).y_e == (S.y - M.y)/S.e

        where M.e are all zero.

        Can be used for making residual plots
        >>> (S-M).plot(kind='y_e')
        """
        return self.y/self.e

    @property
    def chi2(self):
        """
        Calculates a chi squared value assuming y-values are scattered about 0.
        """
        r = self.y_e
        return np.sum(r*r)

    @property
    def SN(self):
        """
        Signal to noise ratio (modulus of y_e property)
        """
        return np.abs(self.y_e)

    @SN.setter
    def SN(self, value):
        self.e = np.abs(self.y/value)

    @property
    def magAB(self):
        """
        fluxes in terms of AB magnitudes
        """
        S = self.copy()
        S.y_unit_to("Jy")
        return -2.5*np.log10(S.y/3631)

    @property
    def magABe(self):
        """
        flux errors in terms of AB magnitudes
        """
        S = self.copy()
        S.y_unit_to("Jy")
        return -2.5*np.log10(S.e/3631)

    @property
    def x01(self):
        """
        Returns the lowest and highest x-values,
        e.g. for setting plot xlims
        """
        x0, x1 = self.x[0], self.x[-1]
        return (x0, x1) if x1 > x0 else (x1, x0)

    @property
    def data(self):
        """
        Returns all three arrays as a tuple. Useful for creating new spectra,
        e.g.
        >>> Spectrum(*S.data)
        """
        return self.x, self.y, self.e

    @property
    def info(self):
        """
        Returns non-array attributes as a dictionary. This can be used to
        create new spectra with the same information, e.g.
        >>> Spectrum(x, y, e, **S.info)
        """
        keys = {'name', 'wave', 'x_unit', 'y_unit', 'head'}
        return {k : getattr(self, k) for k in keys}

    @property
    def _model(self):
        """
        Spectra with zero uncertainties are assumed to be models.
        """
        return np.all(self.e == 0)

    def __len__(self):
        """
        Return number of pixels in spectrum
        """
        return len(self.x)

    def __repr__(self):
        """
        Return spectrum representation
        """
        parts = [
            f"*data[{len(self)}]",
            f"name='{self.name}'",
            f"wave='{self.wave}'",
            f"x_unit='{self.x_unit}'",
            f"y_unit='{self.y_unit}'",
            f"head={{{len(self.head)}}}",
        ]
        return "Spectrum({})".format(", ".join(parts))

    def __getitem__(self, key):
        """
        Return self[key]
        """
        if not isinstance(key, (int, slice, np.ndarray)):
            raise TypeError("spectra must be indexed with int/slice/ndarray types")
        data_key = self.x[key], self.y[key], self.e[key]
        return data_key if isinstance(key, int) else Spectrum(*data_key, **self.info)

    def __setitem__(self, key, value):
        """
        Sets the indexed y-values to 'value', i.e.
        >>> self[key] = value
        """
        self.y[key] = value

    def __iter__(self):
        """
        Return iterator of spectrum
        """
        return zip(*self.data)

    def __contains__(self, value):
        """
        Return whether value is in the x-range of self
        """
        return self.x.min() < value < self.x.max()

    def _compare_units(self, other, xy):
        """
        Check units match another spectrum or kind of unit
        """
        if isinstance(other, (str, u.UnitBase)):
            #check specific unit
            if xy not in {'x', 'y'}:
                raise ValueError("xy not 'x' or 'y'")
            if xy == 'x' and self.x_unit != u.Unit(other):
                raise u.UnitsError("x_units differ")
            if xy == 'y' and self.y_unit != u.Unit(other):
                raise u.UnitsError("y_units differ")
        elif isinstance(other, u.Quantity):
            self._compare_units(other.unit, xy)
        elif isinstance(other, Spectrum):
            #compare two spectra
            if xy not in {'x', 'y', 'xy'}:
                raise ValueError("xy not 'x', 'y', or 'xy'")
            if xy in {'x', 'xy'} and self.x_unit != other.x_unit:
                raise u.UnitsError("x_units differ")
            if xy in {'y', 'xy'} and self.y_unit != other.y_unit:
                raise u.UnitsError("y_units differ")
        else:
            raise TypeError("other was not Spectrum or interpretable as a unit")

    def _compare_wave(self, other):
        if self.wave != other.wave:
            raise ValueError("Spectra must have same wavelengths (air/vac)")

    def _compare_x(self, other):
        self._compare_wave(other)
        if not np.allclose(self.x, other.x):
            raise ValueError("Spectra must have same x values")

    def promote_to_spectrum(self, other, dimensionless_y=False):
        """
        Promote non-Spectrum objects (int/float/ndarray/quantity) to a Spectrum
        with similar properties to self. This is used internally to simplify
        arithmetic implementation, but also necessary for reverse arithmetic
        operations using ndarrays and quantities, e.g. 1 / Spectrum.
        """
        info = self.info
        if isinstance(other, u.Quantity):
            ynew = other.value
            info['y_unit'] = other.unit
        elif isinstance(other, (int, float, np.ndarray)):
            ynew = other
            if dimensionless_y:
                info['y_unit'] = u.dimensionless_unscaled
        else:
            raise NotImplementedError("Cannot cast object to Spectrum")
        return Spectrum(self.x, ynew, 0, **info)

    def _arithmetic_check_other(self, other, xy):
        if isinstance(other, Spectrum):
            self._compare_units(other, xy)
            self._compare_x(other)
            return other
        else:
            return self.promote_to_spectrum(other, xy=='x')

    def __add__(self, other):
        """
        Return self + other (with standard error propagation)
        """
        other = self._arithmetic_check_other(other, 'xy')
        ynew = self.y + other.y
        enew = np.hypot(self.e, other.e)
        return Spectrum(self.x, ynew, enew, **self.info)

    def __sub__(self, other):
        """
        Return self - other (with standard error propagation)
        """
        other = self._arithmetic_check_other(other, 'xy')
        ynew = self.y - other.y
        enew = np.hypot(self.e, other.e)
        return Spectrum(self.x, ynew, enew, **self.info)

    def __mul__(self, other):
        """
        Return self * other (with standard error propagation)
        """
        other = self._arithmetic_check_other(other, 'x')
        infonew = self.info
        infonew['y_unit'] = self._yu * other._yu
        ynew = self.y * other.y
        enew = np.abs(ynew)*np.hypot(self.e/self.y, other.e/other.y)
        return Spectrum(self.x, ynew, enew, **infonew)

    def __truediv__(self, other):
        """
        Return self / other (with standard error propagation)
        """
        other = self._arithmetic_check_other(other, 'x')
        infonew = self.info
        infonew['y_unit'] = self._yu / other._yu
        ynew = self.y / other.y
        enew = np.abs(ynew)*np.hypot(self.e/self.y, other.e/other.y)
        return Spectrum(self.x, ynew, enew, **infonew)

    def __radd__(self, other):
        """
        Return other + self (with standard error propagation)
        """
        return self + other

    def __rsub__(self, other):
        """
        Return other - self (with standard error propagation)
        """
        return -(self - other)

    def __rmul__(self, other):
        """
        Return other * self (with standard error propagation)
        """
        return self * other

    def __rtruediv__(self, other):
        """
        Return other / self (with standard error propagation)
        """
        other = self.promote_to_spectrum(other, True)
        return other / self

    def __pow__(self, other):
        """
        Return S**other (with standard error propagation)
        """
        if not isinstance(other, (int, float)):
            raise TypeError("other must be int/float")
        infonew = self.info
        infonew['y_unit'] = self._yu**other
        ynew = self.y**other
        enew = np.abs(other * ynew * self.e/self.y)
        return Spectrum(self.x, ynew, enew, **infonew)

    def __neg__(self):
        """
        Implements -self
        """
        return -1 * self

    def __pos__(self):
        """
        Implements +self
        """
        return self

    def __abs__(self):
        """
        Implements abs(self)
        """
        S = self.copy()
        S.y = np.abs(S.y)
        return S

    def apply_mask(self, mask):
        """
        Apply a mask to the spectral fluxes
        """
        self.x = np.ma.masked_array(self.x, mask)
        self.y = np.ma.masked_array(self.y, mask)
        self.e = np.ma.masked_array(self.e, mask)

    def remove_mask(self):
        """
        Remove mask from spectral fluxes
        """
        self.x = np.array(self.x)
        self.y = np.array(self.y)
        self.e = np.array(self.e)

    def y_mc(self, N=1):
        """
        Iterator of Monte-Carlo sampled flux arrays distributed according to the
        uncertainties. If N is 1, a single array is returned.
        """
        if self._model:
            raise ValueError("Flux uncertainties are zero")
        if N == 1:
            return np.random.normal(self.y, self.e)
        elif N > 1:
            return (np.random.normal(self.y, self.e) for i in range(N))
        else:
            raise ValueError("N must be >=1")

    def boot(self, N=1):
        """
        Iterator of bootstrapped sampled spectra. If N is 1, a single array is
        returned.
        """
        n = len(self)
        if N == 1:
            return self[np.random.randint(0, n, n)]
        elif N > 1:
            return (self[np.random.randint(0, n, n)] for i in range(N))
        else:
            raise ValueError("N must be >=1")

    def flux_calc_AB(self, band, unit='Jy', attach_unit=False, Nmc=1000):
        """
        Calculates the AB flux (Jy) of a bandpass called 'band'. Errors
        are calculated in Monte-Carlo fashion, and assume all fluxes
        are statistically independent (not that realistic). See the
        definition of synphot.calc_AB_flux for valid filter names.
        """
        if self._model:
            Nmc = 0
        fnu = calc_AB_flux(self.copy(), band, Nmc) * u.Unit('Jy')
        fnu = fnu.to(unit)
        if not attach_unit:
            fnu = fnu.value
        return fnu if Nmc == 0 else (fnu.mean(), fnu.std())

    def mag_calc_AB(self, band, Nmc=1000):
        """
        Calculates the AB magnitude of a pandpass called 'band'. Errors
        are calculated in Monte-Carlo fashion, and assume all fluxes
        are statistically independent (not that realistic). See the
        definition of synphot.calc_AB_flux for valid filter names.
        """
        if self._model:
            Nmc = 0
        fnu = calc_AB_flux(self.copy(), band, Nmc)
        m = -2.5 * np.log10(fnu) + 8.90
        return m if Nmc == 0 else (m.mean(), m.std())

    def interp(self, X, kind='cubic', **kwargs):
        """
        Interpolates a spectrum onto the wavelength axis X, if X is a numpy array,
        or X.x if X is Spectrum type. This returns a new spectrum rather than
        updating a spectrum in place, however this can be acheived by

        >>> S1 = S1.interp(X)

        Wavelengths outside the range of the original spectrum are filled with
        zeroes.
        """
        if isinstance(X, np.ndarray):
            xi = X
        elif isinstance(X, Spectrum):
            self._compare_units(X, 'x')
            self._compare_wave(X)
            xi = X.x
        else:
            raise TypeError("interpolant was not ndarray/Spectrum type")

        yi, ei = interp(*self.data, xi, kind, self._model, **kwargs)
        return Spectrum(xi, yi, ei, **self.info)

    def interp_nan(self, interp_e=False):
        """
        Linearly interpolate over values with NaNs. If interp_e is set, these
        are also interpolated over, otherwise they are set to np.inf.
        """
        S = self.copy()
        S.y, S.e = interp_nan(*S.data, interp_e)
        return S

    def interp_inf(self):
        """
        Linearly interpolate over values with infs
        """
        S = self.copy()
        S.y, S.e = interp_inf(*S.data)
        return S

    def wbin(self, X, kind, logscale=False):
        """
        Wavelengths bins a spectrum onto xnew using linear or quadratic
        binning. Based on the REBIN routine in Molly.
        """
        if isinstance(X, np.ndarray):
            xbin = X
        elif isinstance(X, Spectrum):
            self._compare_units(X, 'x')
            self._compare_wave(X)
            xbin = X.x
        else:
            raise TypeError("interpolant was not ndarray/Spectrum type")

        xin = np.log(self.x) if logscale else self.x
        xout = np.log(xbin) if logscale else xbin

        ynew = wbin(xin, self.y, xout, kind)
        enew = wbin(xin, self.e, xout, kind)
        return Spectrum(xnew, ynew, enew, **self.info)

    def copy(self):
        """
        Returns a copy of self
        """
        return Spectrum(*self.data, **self.info)

    def sect(self, x0, x1):
        """
        Returns a truth array for wavelengths between x0 and x1.
        """
        return (self.x > x0) & (self.x < x1)

    def sect2(self, x0, dx):
        """
        Returns a truth array for wavelengths between x0-dx and x0+dx.
        """
        return self.sect(x0-dx, x0+dx)

    def clip(self, x0, x1, invert=False):
        """
        Returns Spectrum clipped between x0 and x1. If invert=True, returns the
        pixels outside that range.
        """
        return self[self.sect(x0, x1) ^ invert]

    def clip2(self, x0, dx, invert=False):
        """
        Returns Spectrum clipped between x0-dx and x0+dx. If invert=True,
        returns the pixels outside that range.
        """
        return self[self.sect2(x0, dx) ^ invert]

    def norm_percentile(self, pc):
        """
        Normalises a spectrum to a certain percentile of its fluxes. E.g.:
        >>> S.norm_percentile(99)
        """
        norm = np.percentile(self.y, pc)
        self.y /= norm
        self.e /= norm

    def write(self, fname):
        """
        Saves Spectrum to a text or npy file.
        """
        if fname.endswith(".npy"):
            cols = np.array(self.data)
            np.save(fname, cols[:2] if self._model else cols)
        else:
            #text files:
            with open(fname, 'w') as F:
                if self._model:
                    for px in self:
                        x, y, e = px
                        F.write(f"{x:9.3f} {y:12.5E}\n")
                else:
                    for px in self:
                        x, y, e = px
                        F.write(f"{x:9.3f} {y:12.5E} {e:11.5E}\n")

    def air_to_vac(self):
        """
        Changes air wavelengths to vaccuum wavelengths in place
        """
        self._compare_units("AA", 'x')
        if self.wave == 'air':
            self.x = air_to_vac(self.x)
            self.wave = 'vac'

    def vac_to_air(self):
        """
        Changes vaccuum wavelengths to air wavelengths in place
        """
        self._compare_units("AA", 'x')
        if self.wave == 'vac':
            self.x = vac_to_air(self.x)
            self.wave = 'air'

    def redden(self, E_BV, Rv=3.1):
        """
        Apply the CCM reddening curve to the spectrum given an E_BV
        and a value of Rv (default=3.1).
        """
        S = self.copy()
        if S.wave == "air":
            S.x_unit_to("AA")
            S.air_to_vac()
        S.x_unit_to("1/um")

        A = Rv * E_BV * A_curve(S.x, Rv)
        extinction = 10**(-0.4*A)
        self.y *= extinction
        self.e *= extinction

    def x_unit_to(self, new_unit):
        """
        Changes units of the x-data. Supports conversion between wavelength
        and energy etc. Argument should be a string or Unit.
        """
        x = self.x << self._xu
        x2 = x.to(new_unit, u.spectral())
        self.x = x2.value
        self.x_unit = new_unit

    def y_unit_to(self, new_unit):
        """
        Changes units of the y-data. Supports conversion between Fnu
        and Flambda etc. Argument should be a string or Unit.
        """
        x = self.x << self._xu
        y = self.y << self._yu
        e = self.e << self._yu
        y = y.to(new_unit, u.spectral_density(x))
        e = e.to(new_unit, u.spectral_density(x))
        self.y = y.value
        self.e = e.value
        self.y_unit = new_unit

    def apply_redshift(self, v, v_unit="km/s"):
        """
        Applies redshift of v km/s to spectrum for "air" or "vac" wavelengths
        """
        v *= u.Unit(v_unit)
        if v.si.unit != const.c.unit:
            raise u.UnitsError("v must have velocity units")
        beta = v/const.c
        beta = beta.decompose().value
        factor = math.sqrt((1+beta)/(1-beta))
        if self.wave == "air":
            self.x = air_to_vac(self.x)
            self.x *= factor
            self.x = vac_to_air(self.x)
        else:
            self.x *= factor

    def scale_model(self, other, return_scaling_factor=False, assume_same_x=False):
        """
        If self is model spectrum (errors are presumably zero), and S is a data
        spectrum (has errors) then this reproduces a scaled version of M2.
        There is no requirement for either to have the same wavelengths as
        interpolation is performed. However the resulting scaled model will
        have the wavelengths of the original model, not the data. If you want
        the model to share the same wavelengths, use model.interp(), either
        before or after calling this function.
        """
        if not isinstance(other, Spectrum):
            raise TypeError
        self._compare_units(other, 'xy')

        #if M and S already have same x-axis, this won't do much.
        S = other[other.e > 0]
        M = self if assume_same_x else self.interp(S)

        A = np.sum(S.y*M.y*S.ivar)/np.sum(M.y**2*S.ivar)

        return (self*A, A) if return_scaling_factor else self*A

    def scale_model_to_model(self, other, return_scaling_factor=False, \
        assume_same_x=False):
        """
        Similar to scale_model, but for scaling one model to another. Essentially
        this is for the case when the argument doesn't have errors.
        """
        if not isinstance(other, Spectrum):
            raise TypeError
        self._compare_units(other, 'xy')

        #if M and S already have same x-axis, this won't do much.
        S = other
        M = self if assume_same_x else self.interp(S)

        A = np.sum(S.y*M.y)/np.sum(M.y**2)

        return (self*A, A) if return_scaling_factor else self*A

    def scale_spectrum_to_spectrum(self, other, return_scaling_factor=False, \
        assume_same_x=False):
        """
        Scales self to best fit other in their mutually overlapping region.
        """
        if not isinstance(other, Spectrum):
            raise TypeError
        self._compare_units(other, 'xy')

        x0 = max(S.x.min() for S in (self, other))
        x1 = min(S.x.max() for S in (self, other))
        Soc = other.clip(x0, x1)
        Ssi = self if assume_same_x else self.interp(Soc, kind='cubic')

        res = minimize(lambda A, S1, S2: np.sum((S1-A*S2).y_e**2), \
            (1.0), args=(Soc, Ssi))
        A = float(res['x'][0])

        return (self*A, A) if return_scaling_factor else self*A

    def scale_to_AB_mag(self, band, mag):
        """
        Scales a spectrum to match an AB magnitude for some specific bandpass
        """
        mag0 = self.mag_calc_AB(band, Nmc=0)
        return self * 10**(0.4*(mag0-mag))

    def convolve_gaussian(self, fwhm):
        """
        Convolves spectrum with a Gaussian of specified FWHM
        """
        S = self.copy()
        S.y = convolve_gaussian(S.x, S.y, fwhm)
        return S

    def convolve_gaussian_R(self, res):
        """
        Convolves spectrum with a Gaussian of specified resolving power
        """
        S = self.copy()
        S.y = convolve_gaussian(np.log(S.x), S.y, 1/res)
        return S

    def rot_broaden(self, vsini, dv=1.0):
        """
        Apply rotational broadening in km/s. The dv parameter sets the
        resolution that convolution is performed at.
        """
        xu, yu = self.x_unit, self.y_unit
        S = self.copy()
        S.x_unit_to(u.AA)
        S.y_unit_to("erg/(s cm2)")
        xnew = logarange(*S.x01, 2.998e5/dv)
        S = S.interp(xnew, kind='cubic')
        kx = np.arange(np.ceil(vsini/dv)*dv, vsini, dv)
        ky = np.sqrt(1-(kx/vsini)**2)
        S.y = convolve(S.y, ky)
        S = S.interp(self, kind='cubic')
        S.x_unit_to(xu)
        S.y_unit_to(yu)
        return S

    def polyfit(self, deg, weighted=True, logx=False, logy=False):
        """
        Fits a polynomial to a spectrum object.
        """
        x = np.log(self.x) if logx else self.x
        y = np.log(np.abs(self.y)) if logy else self.y
        e = np.abs(self.e/self.y) if logy else self.e
        poly = np.polyfit(x, y, deg, w=1/e) if weighted else np.polyfit(x, y, deg)
        return poly, logx, logy, self.y_unit

    def polyval(self, polyres):
        """
        Generates a spectrum from polynomial coefficients with the same
        shape/units as self. polyres should be: poly, logx, logy, y_unit
        """
        poly, logx, logy, y_unit = polyres
        x = np.log(self.x) if logx else self.x
        y = np.polyval(poly, x)
        y = np.exp(y) if logy else y
        infonew = self.info
        infonew['y_unit'] = y_unit
        return Spectrum(self.x, y, 0, **infonew)

    def splfit(self, knots, weighted=True):
        """
        Fits a spline to a spectrum object. The returned object is a function
        for which wavelengths should be passed. Knots may be an integer for
        equidistantly spaced knots, or an interable of specified knots.
        """
        if isinstance(knots, int):
            #space knots equidistantly
            knots = np.linspace(*self.x01, knots+2)[1:-2]
        elif isinstance(knots, (tuple, list, np.ndarray)):
            #list of knot points
            pass
        else:
            raise TypeError

        w = 1/self.e if weighted else 1
        return LSQUnivariateSpline(self.x, self.y, knots, w)

    def split(self, W):
        """
        If W is an int/float, splits spectrum in two around W. If W is an
        interable of ints/floats, this will split into mutliple chunks instead.
        """
        if isinstance(W, (int, float)):
            W = -np.inf, W, np.inf
        elif isinstance(W, (list, tuple, np.ndarray)):
            if not all(isinstance(w, (int, float)) for w in W):
                raise TypeError("w must all be of type int/float")
            W = -np.inf, *sorted(W), np.inf
        else:
            raise TypeError("W must be int/float or iterable of those types")
        return [self.clip(*w_pair) for w_pair in zip(W[:-1], W[1:])]

    def closest_x(self, x0):
        """
        Returns the pixel index closest in wavelength to x0
        """
        return np.argmin(np.abs(self.x-x0))

    def isnan(self):
        """
        Returns truth-array showing pixels with nans (either x, y, or e)
        """
        return np.isnan(self.x) | np.isnan(self.y) | np.isnan(self.e)

    def isinf(self):
        """
        Returns truth-array showing pixels with infs (either x, y, or e)
        """
        return np.isinf(self.x) | np.isinf(self.y) | np.isinf(self.e)

    def plot(self, *args, kind='y', scale=1, auto_ylims=True, **kwargs):
        """
        Plots the spectrum with matplotlib and passes *args/**kwargs. 'kind'
        should be one of 'y', 'e', 'var', 'ivar', 'y_e', 'SN', 'magAB',
        'magABe'. plt.show() and other mpl functions still need to be used
        separately.
        """
        allowed = "y e var ivar y_e SN magAB magABe".split()
        if kind not in allowed:
            raise ValueError(f"kind must be one of: {allowed}")

        if kind not in {"y", "e"} and scale != 1:
            raise ValueError("Only flux can be rescaled")

        y_plot = getattr(self, kind)
        ll = plt.plot(self.x, scale*y_plot, *args, **kwargs)

        #default y limits (if not already set)
        ax = plt.gca()
<<<<<<< HEAD
        if set_ylims and ax.get_autoscaley_on():
=======
        if auto_ylims and ax.get_autoscaley_on():
>>>>>>> fb691d20
            ylo, yhi = ax.get_ylim()
            if kind.startswith('magAB'):
                if ylo < yhi:
                    plt.ylim(yhi, ylo)
            else:
                plt.ylim(0, yhi)
            ax.set_autoscaley_on(True)
        return ll<|MERGE_RESOLUTION|>--- conflicted
+++ resolved
@@ -983,11 +983,7 @@
 
         #default y limits (if not already set)
         ax = plt.gca()
-<<<<<<< HEAD
-        if set_ylims and ax.get_autoscaley_on():
-=======
         if auto_ylims and ax.get_autoscaley_on():
->>>>>>> fb691d20
             ylo, yhi = ax.get_ylim()
             if kind.startswith('magAB'):
                 if ylo < yhi:
